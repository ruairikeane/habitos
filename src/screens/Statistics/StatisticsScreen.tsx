--- conflicted
+++ resolved
@@ -349,13 +349,8 @@
                 {monthlyData.length > 0 ? monthlyData.slice(-6).map((month, index) => {
                   const isCurrentMonth = month.month === new Date().getMonth() + 1 && month.year === new Date().getFullYear();
                   // Since completions is now percentage (0-100), we can use it directly with a max of 100
-<<<<<<< HEAD
                   const maxHeight = 80; // Increased max height for taller bars
                   const height = Math.min(Math.max((month.completions / 100) * maxHeight, 8), maxHeight);
-=======
-                  const maxHeight = 75; // Increased max height from 55px to 75px
-                  const height = Math.min(Math.max((month.completions / 100) * maxHeight, 12), maxHeight);
->>>>>>> 8de1c4e5
                   
                   return (
                     <View key={`${month.year}-${month.month}`} style={styles.chartMonth}>
@@ -543,11 +538,7 @@
     borderRadius: 4,
   },
   trendCard: {
-<<<<<<< HEAD
     gap: -12, // More negative gap to bring progress bars closer to completion label
-=======
-    gap: -8, // Negative gap to bring text closer to month labels
->>>>>>> 8de1c4e5
   },
   trendChart: {
     height: 160, // Increased to accommodate larger bars and percentage labels
@@ -556,11 +547,7 @@
     flexDirection: 'row',
     justifyContent: 'space-around',
     alignItems: 'flex-end',
-<<<<<<< HEAD
     height: 100, // Increased height to accommodate taller bars
-=======
-    height: 100, // Increased bar area height
->>>>>>> 8de1c4e5
     marginBottom: 0, // Remove margin below bars
     marginTop: 20, // Reduced margin from top
   },
